/**
 * Heatmap API routes
 *
 * Exposes endpoints used by the frontend heatmap to:
 *  - Fetch the current snapshot of all buildings with a short-term (15 min) prediction
 *  - Fetch historical series and prediction for a single building
 *
 * Implementation details:
 *  - Live data comes from tables: buildings, current_status, building_history
 *  - Predictions use Exponential Moving Average (EMA) over the last few hours
 *  - The forecast horizon is standardized to 15 minutes to align UI/UX
 */
const express = require("express");
const pool = require('../heatmap_db'); // pg Pool instance
const { predictBuildingOccupancy } = require('../utils/emaPrediction');
const { getCurrentSnapshot } = require('../utils/buildingSnapshot');

const router = express.Router();

const PREDICTION_MINUTES_AHEAD = 15;

function getHeatmapColor(current, capacity) {
  if (capacity <= 0) return "#cccccc";
  const ratio = current / capacity;
  if (ratio < 0.2) return "#22c55e";
  if (ratio < 0.5) return "#eab308";
  if (ratio < 0.8) return "#f97316";
  return "#ef4444";
}

// Route to serve map data sourced from current_status (generator output)
router.get("/map-data", async (req, res) => {
  try {
<<<<<<< HEAD
    // Pull the latest snapshot by joining static building metadata with the current_status table
    // The join assumes the generator keeps current_status in sync for every building_id
    const dbResult = await pool.query(
      `SELECT b.building_id,
              b.building_name,
              b.building_capacity,
              cs.current_crowd,
              cs.color,
              cs.status_timestamp
         FROM buildings b
         JOIN current_status cs ON b.building_id = cs.building_id
        ORDER BY b.building_id`
    );
=======
    let snapshot = [];
>>>>>>> 0cbc3505

    try {
      snapshot = await getCurrentSnapshot();
    } catch (snapshotError) {
      console.error('Snapshot helper failed, falling back to direct query:', snapshotError.message);
    }

<<<<<<< HEAD
    // Build array to hold enriched building data (current state + prediction)
    const dataWithPredictions = [];

    // Process each building individually to compute its 15-minute forecast
    for (const row of dbResult.rows) {
      // Initialize prediction variables with safe defaults (fallback to current crowd)
      // These act as a safety net if EMA prediction fails or lacks sufficient history
      let predictedCount = row.current_crowd;         // Fallback: assume no change from current
      let predictionConfidence = 'low';                // Signal that this is a weak/fallback prediction
      let predictionMethod = 'fallback';               // Indicate no real model ran
      let predictionHorizonMinutes = PREDICTION_MINUTES_AHEAD;  // Still report 15-min horizon

      try {
        // Fetch last 6 hours of historical data for this building from building_history
        // 6-hour window balances having enough data for EMA while staying recent/relevant
        const historyResult = await pool.query(
          `SELECT current_crowd, timestamp
             FROM building_history
            WHERE building_id = $1
              AND timestamp >= NOW() - INTERVAL '6 hours'
            ORDER BY timestamp ASC`,
          [row.building_id]
        );

        // Only run EMA if we have at least 3 data points (minimum for reliable smoothing)
        // Fewer points would make EMA unstable or meaningless
        if (historyResult.rows.length >= 3) {
          // Transform DB rows into the format expected by the prediction function
          const historicalData = historyResult.rows.map(histRow => ({
            timestamp: histRow.timestamp,
            current_count: histRow.current_crowd
          }));

          // Call EMA predictor with 15-min horizon, 12 periods smoothing, min 3 data points
          const prediction = predictBuildingOccupancy(historicalData, {
            minutesAhead: PREDICTION_MINUTES_AHEAD,  // Forecast 15 minutes into future
            periods: 12,                              // EMA smoothing parameter
            minDataPoints: 3                          // Require at least 3 points
          });

          // If EMA succeeded (not fallback), replace default values with actual prediction
          if (prediction && prediction.method !== 'fallback') {
            predictedCount = prediction.prediction;
            predictionConfidence = prediction.confidence;
            predictionMethod = prediction.method;
            predictionHorizonMinutes = prediction.horizonMinutes ?? PREDICTION_MINUTES_AHEAD;
=======
    if (snapshot.length === 0) {
      const dbResult = await pool.query(
        `SELECT b.building_id,
                b.building_name,
                b.building_capacity,
                cs.current_crowd,
                cs.color,
                cs.status_timestamp
           FROM buildings b
           JOIN current_status cs ON b.building_id = cs.building_id
          ORDER BY b.building_id`
      );

      if (dbResult.rows.length === 0) {
        return res.status(503).json({
          success: false,
          error: "No building occupancy data available. Ensure the data generator is running."
        });
      }

      const dataWithPredictions = [];

      for (const row of dbResult.rows) {
        let predictedCount = row.current_crowd;
        let predictionConfidence = 'low';
        let predictionMethod = 'fallback';

        try {
          const historyResult = await pool.query(
            `SELECT current_crowd, timestamp
               FROM building_history
              WHERE building_id = $1
                AND timestamp >= NOW() - INTERVAL '6 hours'
              ORDER BY timestamp ASC`,
            [row.building_id]
          );

          if (historyResult.rows.length >= 3) {
            const historicalData = historyResult.rows.map(histRow => ({
              timestamp: histRow.timestamp,
              current_count: histRow.current_crowd
            }));

            const prediction = predictBuildingOccupancy(historicalData, {
              hoursAhead: 1,
              periods: 12,
              minDataPoints: 3
            });

            if (prediction && prediction.method !== 'fallback') {
              predictedCount = prediction.prediction;
              predictionConfidence = prediction.confidence;
              predictionMethod = prediction.method;
            }
>>>>>>> 0cbc3505
          }
        } catch (predictionError) {
          console.error(`EMA prediction error for building ${row.building_id}:`, predictionError.message);
        }
<<<<<<< HEAD
      } catch (predictionError) {
        // Log but don't crash - fallback defaults will be used for this building
        console.error(`EMA prediction error for building ${row.building_id}:`, predictionError.message);
      }

      // Use color from DB if available, otherwise calculate from occupancy ratio
      // Allows generator to override color logic when needed
      const color = row.color || getHeatmapColor(row.current_crowd, row.building_capacity);

      // Add this building's complete data (current + prediction) to response array
      dataWithPredictions.push({
        building_id: row.building_id,
        building_name: row.building_name,
        current_crowd: row.current_crowd,
        building_capacity: row.building_capacity,
        color,
        status_timestamp: row.status_timestamp,
        predicted_count: predictedCount,              // 15-min forecast or fallback
        prediction_confidence: predictionConfidence,  // 'low'/'medium'/'high' or 'low' if fallback
        prediction_method: predictionMethod,          // 'ema' or 'fallback'
        prediction_horizon_minutes: predictionHorizonMinutes  // Always 15
      });
=======

        const color = row.color || getHeatmapColor(row.current_crowd, row.building_capacity);

        dataWithPredictions.push({
          building_id: row.building_id,
          building_name: row.building_name,
          current_crowd: row.current_crowd,
          building_capacity: row.building_capacity,
          color,
          status_timestamp: row.status_timestamp,
          predicted_count: predictedCount,
          prediction_confidence: predictionConfidence,
          prediction_method: predictionMethod
        });
      }

      snapshot = dataWithPredictions;
>>>>>>> 0cbc3505
    }

    // Send successful response with all buildings enriched with predictions
    res.json({
      success: true,
      source: "Current Status",
      data: snapshot
    });

  } catch (error) {
    // Log error and return 500 status with error message
    console.error("Error fetching building data:", error.message);
    res.status(500).json({
      success: false,
      error: error.response?.data || error.message,
    });
  }
});

/**
 * GET /heatmap/building/:buildingId/history
 *
 * Returns metadata, current status, time-series history, and a 15-minute
 * EMA prediction for a single building. The history window can be adjusted
 * via the `hours` query parameter (defaults to 24).
 */
router.get("/building/:buildingId/history", async (req, res) => {
  try {
    // Extract buildingId from URL path parameter
    const { buildingId } = req.params;
    // Get time window from query string (default 24 hours if not specified)
    const hours = parseInt(req.query.hours) || 24;
    
    // Fetch building metadata (id, name, capacity) from buildings table
    // Query separately to ensure we can return building info even if current_status is empty
    const buildingResult = await pool.query(
      "SELECT building_id, building_name, building_capacity FROM buildings WHERE building_id = $1",
      [buildingId]
    );
    
    // Return 404 if building doesn't exist in the database
    if (buildingResult.rows.length === 0) {
      return res.status(404).json({
        success: false,
        error: "Building not found"
      });
    }
    
    const building = buildingResult.rows[0];
    
    // Fetch current snapshot (latest occupancy, color, timestamp) from current_status
    // May return empty if generator hasn't run yet
    const currentResult = await pool.query(
      "SELECT current_crowd, color, status_timestamp FROM current_status WHERE building_id = $1",
      [buildingId]
    );
    
    // Fetch time-series history from building_history for the requested time window
    // Hours parameter lets frontend request smaller windows (e.g., 6 hours) for faster load
    const historyResult = await pool.query(
      `SELECT current_crowd, timestamp 
       FROM building_history 
       WHERE building_id = $1 
         AND timestamp >= NOW() - INTERVAL '${hours} hours'
       ORDER BY timestamp ASC`,
      [buildingId]
    );
    
    // Transform history rows into enriched objects for frontend consumption
    // Add occupancy_rate percentage for easier chart rendering (not stored in DB)
    const historicalData = historyResult.rows.map(row => ({
      timestamp: row.timestamp,
      current_count: row.current_crowd,
      occupancy_rate: building.building_capacity > 0 
        ? Math.round((row.current_crowd / building.building_capacity) * 100) 
        : 0  // Avoid division by zero
    }));
    
    // Attempt to generate 15-minute EMA prediction if we have at least one data point
    let prediction = null;
    if (historicalData.length > 0) {
      try {
        prediction = predictBuildingOccupancy(historicalData, {
          minutesAhead: PREDICTION_MINUTES_AHEAD,  // 15-minute forecast
          periods: 12,                              // EMA smoothing factor
          minDataPoints: 3                          // Minimum required points
        });
      } catch (error) {
        // Log but continue - response will use fallback values
        console.error('EMA prediction error for building', buildingId, ':', error.message);
      }
    }
    
    // Extract current snapshot values, falling back to safe defaults if current_status is empty
    const currentCount = currentResult.rows.length > 0 ? currentResult.rows[0].current_crowd : 0;
    const currentColor = currentResult.rows.length > 0 ? currentResult.rows[0].color : '#cccccc';  // Gray default
    const lastUpdated = currentResult.rows.length > 0 ? currentResult.rows[0].status_timestamp : null;
    
    // Return comprehensive building data: metadata, current state, prediction, and time-series
    res.json({
      success: true,
      data: {
        buildingId: building.building_id,
        buildingName: building.building_name,
        capacity: building.building_capacity,
        currentCount,                                   // Latest observed count
        currentColor,                                    // Current heatmap color
        lastUpdated,                                     // Timestamp of latest update
        predictedCount: prediction ? prediction.prediction : currentCount,  // EMA forecast or fallback
        predictionConfidence: prediction ? prediction.confidence : 'low',   // Quality indicator
        predictionMethod: prediction ? prediction.method : 'fallback',      // 'ema' or 'fallback'
        predictionHorizonMinutes: prediction ? (prediction.horizonMinutes ?? PREDICTION_MINUTES_AHEAD) : PREDICTION_MINUTES_AHEAD,  // Always 15
        history: historicalData,                         // Array of time-series points
        prediction: prediction                           // Full prediction object (includes raw EMA details)
      }
    });
    
  } catch (error) {
    // Log error and return 500 status with error details
    console.error("Error fetching building history:", error.message);
    res.status(500).json({
      success: false,
      error: error.message
    });
  }
});

// Export router to be mounted in main Express app
module.exports = router;
<|MERGE_RESOLUTION|>--- conflicted
+++ resolved
@@ -31,7 +31,6 @@
 // Route to serve map data sourced from current_status (generator output)
 router.get("/map-data", async (req, res) => {
   try {
-<<<<<<< HEAD
     // Pull the latest snapshot by joining static building metadata with the current_status table
     // The join assumes the generator keeps current_status in sync for every building_id
     const dbResult = await pool.query(
@@ -45,9 +44,7 @@
          JOIN current_status cs ON b.building_id = cs.building_id
         ORDER BY b.building_id`
     );
-=======
     let snapshot = [];
->>>>>>> 0cbc3505
 
     try {
       snapshot = await getCurrentSnapshot();
@@ -55,7 +52,6 @@
       console.error('Snapshot helper failed, falling back to direct query:', snapshotError.message);
     }
 
-<<<<<<< HEAD
     // Build array to hold enriched building data (current state + prediction)
     const dataWithPredictions = [];
 
@@ -102,7 +98,6 @@
             predictionConfidence = prediction.confidence;
             predictionMethod = prediction.method;
             predictionHorizonMinutes = prediction.horizonMinutes ?? PREDICTION_MINUTES_AHEAD;
-=======
     if (snapshot.length === 0) {
       const dbResult = await pool.query(
         `SELECT b.building_id,
@@ -157,12 +152,10 @@
               predictionConfidence = prediction.confidence;
               predictionMethod = prediction.method;
             }
->>>>>>> 0cbc3505
           }
         } catch (predictionError) {
           console.error(`EMA prediction error for building ${row.building_id}:`, predictionError.message);
         }
-<<<<<<< HEAD
       } catch (predictionError) {
         // Log but don't crash - fallback defaults will be used for this building
         console.error(`EMA prediction error for building ${row.building_id}:`, predictionError.message);
@@ -185,7 +178,6 @@
         prediction_method: predictionMethod,          // 'ema' or 'fallback'
         prediction_horizon_minutes: predictionHorizonMinutes  // Always 15
       });
-=======
 
         const color = row.color || getHeatmapColor(row.current_crowd, row.building_capacity);
 
@@ -203,7 +195,6 @@
       }
 
       snapshot = dataWithPredictions;
->>>>>>> 0cbc3505
     }
 
     // Send successful response with all buildings enriched with predictions
