/**
 * Heatmap API routes
 *
 * Exposes endpoints used by the frontend heatmap to:
 *  - Fetch the current snapshot of all buildings with a short-term (15 min) prediction
 *  - Fetch historical series and prediction for a single building
 *
 * Implementation details:
 *  - Live data comes from tables: buildings, current_status, building_history
 *  - Predictions use Exponential Moving Average (EMA) over the last few hours
 *  - The forecast horizon is standardized to 15 minutes to align UI/UX
 */
const express = require("express");
const pool = require('../heatmap_db'); // pg Pool instance
const { predictBuildingOccupancy } = require('../utils/emaPrediction');
const { getCurrentSnapshot } = require('../utils/buildingSnapshot');

const router = express.Router();

const PREDICTION_MINUTES_AHEAD = 15;

function getHeatmapColor(current, capacity) {
  if (capacity <= 0) return "#cccccc";
  const ratio = current / capacity;
  if (ratio < 0.2) return "#22c55e";
  if (ratio < 0.5) return "#eab308";
  if (ratio < 0.8) return "#f97316";
  return "#ef4444";
}

// Route to serve map data sourced from current_status (generator output)
router.get("/map-data", async (req, res) => {
  try {
    let snapshot = [];
    let source = "snapshot";

    try {
      snapshot = await getCurrentSnapshot();
    } catch (snapshotError) {
      console.error('Snapshot helper failed, falling back to direct query:', snapshotError.message);
    }

<<<<<<< HEAD
    if (snapshot.length === 0) {
      source = "current_status";

      const dbResult = await pool.query(
        `SELECT b.building_id,
                b.building_name,
                b.building_capacity,
                cs.current_crowd,
                cs.color,
                cs.status_timestamp
           FROM buildings b
           JOIN current_status cs ON b.building_id = cs.building_id
          ORDER BY b.building_id`
      );

      if (dbResult.rows.length === 0) {
        return res.status(503).json({
          success: false,
          error: "No building occupancy data available. Ensure the data generator is running."
        });
      }

      const dataWithPredictions = [];

      for (const row of dbResult.rows) {
        let predictedCount = row.current_crowd;
        let predictionConfidence = 'low';
        let predictionMethod = 'fallback';
        let predictionHorizonMinutes = PREDICTION_MINUTES_AHEAD;

        try {
          const historyResult = await pool.query(
            `SELECT current_crowd, timestamp
               FROM building_history
              WHERE building_id = $1
                AND timestamp >= NOW() - INTERVAL '6 hours'
              ORDER BY timestamp ASC`,
            [row.building_id]
          );

          if (historyResult.rows.length >= 3) {
            const historicalData = historyResult.rows.map(histRow => ({
              timestamp: histRow.timestamp,
              current_count: histRow.current_crowd
            }));

            const prediction = predictBuildingOccupancy(historicalData, {
              minutesAhead: PREDICTION_MINUTES_AHEAD,
              periods: 12,
              minDataPoints: 3
            });

            if (prediction && prediction.method !== 'fallback') {
              predictedCount = prediction.prediction;
              predictionConfidence = prediction.confidence;
              predictionMethod = prediction.method;
              predictionHorizonMinutes = prediction.horizonMinutes ?? PREDICTION_MINUTES_AHEAD;
            }
=======
    // Build array to hold enriched building data (current state + prediction)
    const dataWithPredictions = [];

    // Process each building individually to compute its 15-minute forecast
    for (const row of dbResult.rows) {
      // Initialize prediction variables with safe defaults (fallback to current crowd)
      // These act as a safety net if EMA prediction fails or lacks sufficient history
      let predictedCount = row.current_crowd;         // Fallback: assume no change from current
      let predictionConfidence = 'low';                // Signal that this is a weak/fallback prediction
      let predictionMethod = 'fallback';               // Indicate no real model ran
      let predictionHorizonMinutes = PREDICTION_MINUTES_AHEAD;  // Still report 15-min horizon

      try {
        // Fetch last 6 hours of historical data for this building from building_history
        // 6-hour window balances having enough data for EMA while staying recent/relevant
        const historyResult = await pool.query(
          `SELECT current_crowd, timestamp
             FROM building_history
            WHERE building_id = $1
              AND timestamp >= NOW() - INTERVAL '6 hours'
            ORDER BY timestamp ASC`,
          [row.building_id]
        );

        // Only run EMA if we have at least 3 data points (minimum for reliable smoothing)
        // Fewer points would make EMA unstable or meaningless
        if (historyResult.rows.length >= 3) {
          // Transform DB rows into the format expected by the prediction function
          const historicalData = historyResult.rows.map(histRow => ({
            timestamp: histRow.timestamp,
            current_count: histRow.current_crowd
          }));

          // Call EMA predictor with 15-min horizon, 12 periods smoothing, min 3 data points
          const prediction = predictBuildingOccupancy(historicalData, {
            minutesAhead: PREDICTION_MINUTES_AHEAD,  // Forecast 15 minutes into future
            periods: 12,                              // EMA smoothing parameter
            minDataPoints: 3                          // Require at least 3 points
          });

          // If EMA succeeded (not fallback), replace default values with actual prediction
          if (prediction && prediction.method !== 'fallback') {
            predictedCount = prediction.prediction;
            predictionConfidence = prediction.confidence;
            predictionMethod = prediction.method;
            predictionHorizonMinutes = prediction.horizonMinutes ?? PREDICTION_MINUTES_AHEAD;
>>>>>>> 59d93f6f
          }
        }
<<<<<<< HEAD

        const color = row.color || getHeatmapColor(row.current_crowd, row.building_capacity);

        dataWithPredictions.push({
          building_id: row.building_id,
          building_name: row.building_name,
          current_crowd: row.current_crowd,
          building_capacity: row.building_capacity,
          color,
          status_timestamp: row.status_timestamp,
          predicted_count: predictedCount,
          prediction_confidence: predictionConfidence,
          prediction_method: predictionMethod,
          prediction_horizon_minutes: predictionHorizonMinutes
        });
      }

      snapshot = dataWithPredictions;
    } else {
      snapshot = snapshot.map(entry => ({
        ...entry,
        prediction_horizon_minutes: PREDICTION_MINUTES_AHEAD
      }));
    }

=======
      } catch (predictionError) {
        // Log but don't crash - fallback defaults will be used for this building
        console.error(`EMA prediction error for building ${row.building_id}:`, predictionError.message);
      }

      // Use color from DB if available, otherwise calculate from occupancy ratio
      // Allows generator to override color logic when needed
      const color = row.color || getHeatmapColor(row.current_crowd, row.building_capacity);

      // Add this building's complete data (current + prediction) to response array
      dataWithPredictions.push({
        building_id: row.building_id,
        building_name: row.building_name,
        current_crowd: row.current_crowd,
        building_capacity: row.building_capacity,
        color,
        status_timestamp: row.status_timestamp,
        predicted_count: predictedCount,              // 15-min forecast or fallback
        prediction_confidence: predictionConfidence,  // 'low'/'medium'/'high' or 'low' if fallback
        prediction_method: predictionMethod,          // 'ema' or 'fallback'
        prediction_horizon_minutes: predictionHorizonMinutes  // Always 15
      });
    }

    snapshot = dataWithPredictions;

    // Send successful response with all buildings enriched with predictions
>>>>>>> 59d93f6f
    res.json({
      success: true,
      source,
      data: snapshot
    });

  } catch (error) {
    console.error("Error fetching building data:", error.message);
    res.status(500).json({
      success: false,
      error: error.response?.data || error.message,
    });
  }
});

/**
 * GET /heatmap/building/:buildingId/history
 *
 * Returns metadata, current status, time-series history, and a 15-minute
 * EMA prediction for a single building. The history window can be adjusted
 * via the `hours` query parameter (defaults to 24).
 */
router.get("/building/:buildingId/history", async (req, res) => {
  try {
    // Extract buildingId from URL path parameter
    const { buildingId } = req.params;
    // Get time window from query string (default 24 hours if not specified)
    const hours = parseInt(req.query.hours) || 24;
    
    // Fetch building metadata (id, name, capacity) from buildings table
    // Query separately to ensure we can return building info even if current_status is empty
    const buildingResult = await pool.query(
      "SELECT building_id, building_name, building_capacity FROM buildings WHERE building_id = $1",
      [buildingId]
    );
    
    // Return 404 if building doesn't exist in the database
    if (buildingResult.rows.length === 0) {
      return res.status(404).json({
        success: false,
        error: "Building not found"
      });
    }
    
    const building = buildingResult.rows[0];
    
    // Fetch current snapshot (latest occupancy, color, timestamp) from current_status
    // May return empty if generator hasn't run yet
    const currentResult = await pool.query(
      "SELECT current_crowd, color, status_timestamp FROM current_status WHERE building_id = $1",
      [buildingId]
    );
    
    // Fetch time-series history from building_history for the requested time window
    // Hours parameter lets frontend request smaller windows (e.g., 6 hours) for faster load
    const historyResult = await pool.query(
      `SELECT current_crowd, timestamp 
       FROM building_history 
       WHERE building_id = $1 
         AND timestamp >= NOW() - INTERVAL '${hours} hours'
       ORDER BY timestamp ASC`,
      [buildingId]
    );
    
    // Transform history rows into enriched objects for frontend consumption
    // Add occupancy_rate percentage for easier chart rendering (not stored in DB)
    const historicalData = historyResult.rows.map(row => ({
      timestamp: row.timestamp,
      current_count: row.current_crowd,
      occupancy_rate: building.building_capacity > 0 
        ? Math.round((row.current_crowd / building.building_capacity) * 100) 
        : 0  // Avoid division by zero
    }));
    
    // Attempt to generate 15-minute EMA prediction if we have at least one data point
    let prediction = null;
    if (historicalData.length > 0) {
      try {
        prediction = predictBuildingOccupancy(historicalData, {
          minutesAhead: PREDICTION_MINUTES_AHEAD,  // 15-minute forecast
          periods: 12,                              // EMA smoothing factor
          minDataPoints: 3                          // Minimum required points
        });
      } catch (error) {
        // Log but continue - response will use fallback values
        console.error('EMA prediction error for building', buildingId, ':', error.message);
      }
    }
    
    // Extract current snapshot values, falling back to safe defaults if current_status is empty
    const currentCount = currentResult.rows.length > 0 ? currentResult.rows[0].current_crowd : 0;
    const currentColor = currentResult.rows.length > 0 ? currentResult.rows[0].color : '#cccccc';  // Gray default
    const lastUpdated = currentResult.rows.length > 0 ? currentResult.rows[0].status_timestamp : null;
    
    // Return comprehensive building data: metadata, current state, prediction, and time-series
    res.json({
      success: true,
      data: {
        buildingId: building.building_id,
        buildingName: building.building_name,
        capacity: building.building_capacity,
        currentCount,                                   // Latest observed count
        currentColor,                                    // Current heatmap color
        lastUpdated,                                     // Timestamp of latest update
        predictedCount: prediction ? prediction.prediction : currentCount,  // EMA forecast or fallback
        predictionConfidence: prediction ? prediction.confidence : 'low',   // Quality indicator
        predictionMethod: prediction ? prediction.method : 'fallback',      // 'ema' or 'fallback'
        predictionHorizonMinutes: prediction ? (prediction.horizonMinutes ?? PREDICTION_MINUTES_AHEAD) : PREDICTION_MINUTES_AHEAD,  // Always 15
        history: historicalData,                         // Array of time-series points
        prediction: prediction                           // Full prediction object (includes raw EMA details)
      }
    });
    
  } catch (error) {
    // Log error and return 500 status with error details
    console.error("Error fetching building history:", error.message);
    res.status(500).json({
      success: false,
      error: error.message
    });
  }
});

// Export router to be mounted in main Express app
module.exports = router;
<|MERGE_RESOLUTION|>--- conflicted
+++ resolved
@@ -40,7 +40,6 @@
       console.error('Snapshot helper failed, falling back to direct query:', snapshotError.message);
     }
 
-<<<<<<< HEAD
     if (snapshot.length === 0) {
       source = "current_status";
 
@@ -99,7 +98,6 @@
               predictionMethod = prediction.method;
               predictionHorizonMinutes = prediction.horizonMinutes ?? PREDICTION_MINUTES_AHEAD;
             }
-=======
     // Build array to hold enriched building data (current state + prediction)
     const dataWithPredictions = [];
 
@@ -146,10 +144,8 @@
             predictionConfidence = prediction.confidence;
             predictionMethod = prediction.method;
             predictionHorizonMinutes = prediction.horizonMinutes ?? PREDICTION_MINUTES_AHEAD;
->>>>>>> 59d93f6f
           }
         }
-<<<<<<< HEAD
 
         const color = row.color || getHeatmapColor(row.current_crowd, row.building_capacity);
 
@@ -175,7 +171,6 @@
       }));
     }
 
-=======
       } catch (predictionError) {
         // Log but don't crash - fallback defaults will be used for this building
         console.error(`EMA prediction error for building ${row.building_id}:`, predictionError.message);
@@ -203,7 +198,6 @@
     snapshot = dataWithPredictions;
 
     // Send successful response with all buildings enriched with predictions
->>>>>>> 59d93f6f
     res.json({
       success: true,
       source,
