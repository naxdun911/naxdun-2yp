--- conflicted
+++ resolved
@@ -28,8 +28,6 @@
   const [crowdData, setCrowdData] = useState<CrowdData[]>([]);
   const [loading, setLoading] = useState<boolean>(true);
   const [error, setError] = useState<string | null>(null);
-  const [selectedDate, setSelectedDate] = useState<string>('2025-10-26');
-  const [showDateInput, setShowDateInput] = useState<boolean>(false);
   
   const intervalRef = useRef<NodeJS.Timeout | null>(null);
   const AUTO_REFRESH_INTERVAL = 10000; // 10 seconds
@@ -143,39 +141,6 @@
     };
   }, [fetchData, crowdData.length]);
 
-  // --- Report generation helpers ---
-  const HEATMAP_API_URL = import.meta.env.VITE_HEATMAP_API_URL || 'http://localhost:3897';
-
-  const downloadPdf = async (url: string, filename?: string) => {
-    try {
-      const res = await fetch(url);
-      if (!res.ok) throw new Error(`Failed to download: ${res.status}`);
-      const blob = await res.blob();
-      const urlObj = URL.createObjectURL(blob);
-      const a = document.createElement('a');
-      a.href = urlObj;
-      a.download = filename || 'report.pdf';
-      document.body.appendChild(a);
-      a.click();
-      a.remove();
-      setTimeout(() => URL.revokeObjectURL(urlObj), 10000);
-    } catch (err: any) {
-      console.error('Download PDF error', err);
-      alert('Failed to download report: ' + (err.message || err));
-    }
-  };
-
-  const handleEnterDate = () => {
-    // show a date input area (toggles visibility)
-    setShowDateInput(s => !s);
-  };
-
-  const handleGenerateReport = async () => {
-    const dateToUse = selectedDate || '2025-10-26';
-    const url = `${HEATMAP_API_URL}/reports/daily?date=${encodeURIComponent(dateToUse)}`;
-    await downloadPdf(url, `report-${dateToUse}.pdf`);
-  };
-
   // Removed search handler
 
   if (loading) {
@@ -250,325 +215,8 @@
           <SvgHeatmap />
         </div>
 
-<<<<<<< HEAD
-        {/* Report Generation Panel */}
-        <div className="mb-8 bg-white rounded-2xl shadow-lg border border-gray-100 p-6">
-          <h3 className="text-lg font-semibold mb-3">Report Generator</h3>
-          <p className="text-sm text-gray-600 mb-4">Generate historical daily reports (PDF). Enter a date or use the default.</p>
-          <div className="flex items-center gap-3">
-            <button
-              className="px-4 py-2 rounded-lg bg-blue-600 text-white hover:bg-blue-700"
-              onClick={handleEnterDate}
-            >
-              Enter Date
-            </button>
-
-            <button
-              className="px-4 py-2 rounded-lg bg-emerald-600 text-white hover:bg-emerald-700"
-              onClick={handleGenerateReport}
-            >
-              Generate Report
-            </button>
-
-            <button
-              className="px-4 py-2 rounded-lg bg-gray-200 text-gray-800 hover:bg-gray-300"
-              onClick={() => downloadPdf('http://localhost:3897/reports/daily?date=2025-10-26', 'report-2025-10-26.pdf')}
-            >
-              Download Fixed (2025-10-26)
-            </button>
-          </div>
-
-          {showDateInput && (
-            <div className="mt-4">
-              <label className="block text-sm text-gray-700 mb-1">Select date</label>
-              <input
-                type="date"
-                value={selectedDate}
-                onChange={(e) => setSelectedDate(e.target.value)}
-                className="px-3 py-2 border rounded-lg"
-              />
-            </div>
-          )}
-        </div>
-
-        {/* Enhanced Building Occupancy Chart */}
-        <div className="bg-white rounded-2xl shadow-lg border border-gray-100 mb-8 overflow-hidden">
-          <div className="bg-gradient-to-r from-slate-50 to-gray-50 p-6 border-b border-gray-200">
-            <div className="flex items-center justify-between">
-              <div className="flex items-center space-x-3">
-                <div className="p-2 bg-blue-100 rounded-lg">
-                  <TrendingUp className="w-6 h-6 text-blue-600" />
-                </div>
-                <div>
-                  <h2 className="text-2xl font-bold text-gray-800">Building Occupancy Overview</h2>
-                  <p className="text-gray-600 mt-1">Current crowd count and intelligent predictions across all buildings</p>
-                </div>
-              </div>
-              <div className="flex items-center space-x-4">
-                <div className="bg-white rounded-lg px-4 py-2 shadow-sm border">
-                  <div className="text-sm text-gray-500">Total Buildings</div>
-                  <div className="text-xl font-bold text-gray-800">{crowdData.length}</div>
-                </div>
-              </div>
-            </div>
-          </div>
-          
-          <div className="p-6">
-            {/* Enhanced Legend */}
-            <div className="flex items-center justify-center gap-8 mb-6 p-4 bg-gray-50 rounded-xl">
-              <div className="flex items-center gap-3">
-                <div className="w-4 h-4 bg-blue-500 rounded-full shadow-sm"></div>
-                <span className="font-medium text-gray-700">Current Count</span>
-                <div className="text-xs bg-blue-100 text-blue-800 px-2 py-1 rounded-full">Live</div>
-              </div>
-              <div className="flex items-center gap-3">
-                <div className="w-4 h-4 bg-green-500 rounded-full shadow-sm"></div>
-                <span className="font-medium text-gray-700">Predicted Count</span>
-                <div className="text-xs bg-green-100 text-green-800 px-2 py-1 rounded-full">Next Hour</div>
-              </div>
-            </div>
-            
-            {/* Enhanced Chart Container */}
-            <div className="bg-gradient-to-br from-gray-50 to-white rounded-xl p-4 border border-gray-100">
-              <div className="overflow-x-auto">
-                <div style={{ width: Math.max(900, crowdData.length * 140), height: 450 }}>
-                  <ResponsiveContainer width="100%" height="100%">
-                    <LineChart
-                      data={crowdData}
-                      margin={{
-                        top: 30,
-                        right: 40,
-                        left: 30,
-                        bottom: 90,
-                      }}
-                    >
-                      <defs>
-                        <linearGradient id="currentGradient" x1="0" y1="0" x2="0" y2="1">
-                          <stop offset="5%" stopColor="#3b82f6" stopOpacity={0.8}/>
-                          <stop offset="95%" stopColor="#3b82f6" stopOpacity={0.1}/>
-                        </linearGradient>
-                        <linearGradient id="predictedGradient" x1="0" y1="0" x2="0" y2="1">
-                          <stop offset="5%" stopColor="#10b981" stopOpacity={0.8}/>
-                          <stop offset="95%" stopColor="#10b981" stopOpacity={0.1}/>
-                        </linearGradient>
-                      </defs>
-                      <CartesianGrid strokeDasharray="3 3" stroke="#e2e8f0" strokeOpacity={0.6} />
-                      <XAxis 
-                        dataKey="buildingName" 
-                        angle={-45}
-                        textAnchor="end"
-                        height={90}
-                        interval={0}
-                        fontSize={12}
-                        tick={{ fill: '#64748b', fontWeight: '500' }}
-                        axisLine={{ stroke: '#cbd5e1', strokeWidth: 1 }}
-                      />
-                      <YAxis 
-                        label={{ value: 'People Count', angle: -90, position: 'insideLeft', style: { textAnchor: 'middle', fill: '#64748b', fontWeight: '600' } }}
-                        tick={{ fill: '#64748b', fontWeight: '500' }}
-                        axisLine={{ stroke: '#cbd5e1', strokeWidth: 1 }}
-                        tickLine={{ stroke: '#cbd5e1' }}
-                      />
-                      <Tooltip 
-                        formatter={(value, name) => {
-                          if (name === 'currentCount') return [value, 'Current Count'];
-                          if (name === 'predictedCount') return [value, 'Predicted Count (Next Hour)'];
-                          return [value, name];
-                        }}
-                        labelFormatter={(label) => `Building: ${label}`}
-                        contentStyle={{
-                          backgroundColor: '#ffffff',
-                          border: '1px solid #e2e8f0',
-                          borderRadius: '12px',
-                          boxShadow: '0 10px 25px -3px rgba(0, 0, 0, 0.1), 0 4px 6px -2px rgba(0, 0, 0, 0.05)',
-                          padding: '12px',
-                          fontSize: '14px'
-                        }}
-                        labelStyle={{ color: '#1f2937', fontWeight: '600', marginBottom: '8px' }}
-                      />
-                      {/* Enhanced Current Count Line */}
-                      <Line 
-                        type="monotone" 
-                        dataKey="currentCount" 
-                        stroke="#3b82f6" 
-                        strokeWidth={4}
-                        dot={{ fill: '#3b82f6', strokeWidth: 3, r: 7, filter: 'drop-shadow(0 2px 4px rgba(59, 130, 246, 0.3))' }}
-                        activeDot={{ r: 10, stroke: '#3b82f6', strokeWidth: 3, fill: '#ffffff', filter: 'drop-shadow(0 4px 8px rgba(59, 130, 246, 0.4))' }}
-                        name="currentCount"
-                      />
-                      {/* Enhanced Predicted Count Line */}
-                      <Line 
-                        type="monotone" 
-                        dataKey="predictedCount" 
-                        stroke="#10b981" 
-                        strokeWidth={4}
-                        strokeDasharray="8 4"
-                        dot={{ fill: '#10b981', strokeWidth: 3, r: 7, filter: 'drop-shadow(0 2px 4px rgba(16, 185, 129, 0.3))' }}
-                        activeDot={{ r: 10, stroke: '#10b981', strokeWidth: 3, fill: '#ffffff', filter: 'drop-shadow(0 4px 8px rgba(16, 185, 129, 0.4))' }}
-                        name="predictedCount"
-                      />
-                    </LineChart>
-                  </ResponsiveContainer>
-                </div>
-              </div>
-            </div>
-            {/* Scroll indicator */}
-            {crowdData.length > 6 && (
-              <div className="text-xs text-gray-500 mt-2 text-center">
-                ← Scroll horizontally to view all buildings →
-              </div>
-            )}
-            
-            {/* Enhanced Summary Statistics */}
-            <div className="mt-6 bg-gradient-to-br from-gray-50 to-white rounded-xl p-6 border border-gray-100">
-              <div className="flex items-center justify-between mb-6">
-                <h3 className="text-lg font-semibold text-gray-900 flex items-center gap-2">
-                  <BarChart className="w-5 h-5 text-blue-600" />
-                  Summary Statistics
-                </h3>
-                <div className="flex items-center gap-2 text-sm text-gray-500">
-                  <Clock className="w-4 h-4" />
-                  Updated just now
-                </div>
-              </div>
-              
-              <div className="grid grid-cols-1 md:grid-cols-3 gap-4">
-                {/* Total Current */}
-                <div className="bg-gradient-to-br from-blue-50 to-blue-100/50 rounded-xl p-4 border border-blue-200/50">
-                  <div className="flex items-center justify-between mb-3">
-                    <Users className="w-6 h-6 text-blue-600" />
-                    <span className="text-xs font-medium text-blue-700 bg-blue-200/50 px-2 py-1 rounded-full">
-                      Current
-                    </span>
-                  </div>
-                  <div className="space-y-1">
-                    <p className="text-2xl font-bold text-blue-900">
-                      {crowdData.reduce((sum, building) => sum + building.currentCount, 0)}
-                    </p>
-                    <p className="text-sm text-blue-700 font-medium">Total Current Count</p>
-                  </div>
-                </div>
-
-                {/* Total Predicted */}
-                <div className="bg-gradient-to-br from-emerald-50 to-emerald-100/50 rounded-xl p-4 border border-emerald-200/50">
-                  <div className="flex items-center justify-between mb-3">
-                    <TrendingUp className="w-6 h-6 text-emerald-600" />
-                    <span className="text-xs font-medium text-emerald-700 bg-emerald-200/50 px-2 py-1 rounded-full">
-                      Forecast
-                    </span>
-                  </div>
-                  <div className="space-y-1">
-                    <p className="text-2xl font-bold text-emerald-900">
-                      {crowdData.reduce((sum, building) => sum + building.predictedCount, 0)}
-                    </p>
-                    <p className="text-sm text-emerald-700 font-medium">Total Predicted Count</p>
-                  </div>
-                </div>
-
-                {/* Change Indicator */}
-                <div className={`bg-gradient-to-br rounded-xl p-4 border ${
-                  (() => {
-                    const current = crowdData.reduce((sum, building) => sum + building.currentCount, 0);
-                    const predicted = crowdData.reduce((sum, building) => sum + building.predictedCount, 0);
-                    const change = predicted - current;
-                    return change >= 0 
-                      ? 'from-orange-50 to-orange-100/50 border-orange-200/50' 
-                      : 'from-green-50 to-green-100/50 border-green-200/50';
-                  })()
-                }`}>
-                  <div className="flex items-center justify-between mb-3">
-                    <Activity className={`w-6 h-6 ${
-                      (() => {
-                        const current = crowdData.reduce((sum, building) => sum + building.currentCount, 0);
-                        const predicted = crowdData.reduce((sum, building) => sum + building.predictedCount, 0);
-                        const change = predicted - current;
-                        return change >= 0 ? 'text-orange-600' : 'text-green-600';
-                      })()
-                    }`} />
-                    <span className={`text-xs font-medium px-2 py-1 rounded-full ${
-                      (() => {
-                        const current = crowdData.reduce((sum, building) => sum + building.currentCount, 0);
-                        const predicted = crowdData.reduce((sum, building) => sum + building.predictedCount, 0);
-                        const change = predicted - current;
-                        return change >= 0 
-                          ? 'text-orange-700 bg-orange-200/50' 
-                          : 'text-green-700 bg-green-200/50';
-                      })()
-                    }`}>
-                      {(() => {
-                        const current = crowdData.reduce((sum, building) => sum + building.currentCount, 0);
-                        const predicted = crowdData.reduce((sum, building) => sum + building.predictedCount, 0);
-                        const change = predicted - current;
-                        return change >= 0 ? 'Increase' : 'Decrease';
-                      })()}
-                    </span>
-                  </div>
-                  <div className="space-y-1">
-                    <p className={`text-2xl font-bold ${
-                      (() => {
-                        const current = crowdData.reduce((sum, building) => sum + building.currentCount, 0);
-                        const predicted = crowdData.reduce((sum, building) => sum + building.predictedCount, 0);
-                        const change = predicted - current;
-                        return change >= 0 ? 'text-orange-900' : 'text-green-900';
-                      })()
-                    }`}>
-                      {(() => {
-                        const current = crowdData.reduce((sum, building) => sum + building.currentCount, 0);
-                        const predicted = crowdData.reduce((sum, building) => sum + building.predictedCount, 0);
-                        const change = predicted - current;
-                        return change > 0 ? `+${change}` : change.toString();
-                      })()}
-                    </p>
-                    <p className={`text-sm font-medium ${
-                      (() => {
-                        const current = crowdData.reduce((sum, building) => sum + building.currentCount, 0);
-                        const predicted = crowdData.reduce((sum, building) => sum + building.predictedCount, 0);
-                        const change = predicted - current;
-                        return change >= 0 ? 'text-orange-700' : 'text-green-700';
-                      })()
-                    }`}>
-                      Expected Change
-                    </p>
-                  </div>
-                </div>
-              </div>
-
-              {/* Insight Banner */}
-              <div className={`mt-6 p-4 rounded-xl border ${
-                (() => {
-                  const current = crowdData.reduce((sum, building) => sum + building.currentCount, 0);
-                  const predicted = crowdData.reduce((sum, building) => sum + building.predictedCount, 0);
-                  const change = predicted - current;
-                  return change >= 0 
-                    ? 'bg-amber-50 border-amber-200 text-amber-800' 
-                    : 'bg-emerald-50 border-emerald-200 text-emerald-800';
-                })()
-              }`}>
-                <div className="flex items-center gap-3">
-                  <AlertCircle className="w-5 h-5 flex-shrink-0" />
-                  <p className="text-sm font-medium">
-                    {(() => {
-                      const current = crowdData.reduce((sum, building) => sum + building.currentCount, 0);
-                      const predicted = crowdData.reduce((sum, building) => sum + building.predictedCount, 0);
-                      const change = predicted - current;
-                      const percentage = current > 0 ? ((change / current) * 100) : 0;
-                      
-                      if (change >= 0) {
-                        return `Crowd levels are expected to increase by ${Math.abs(change)} people (${percentage.toFixed(1)}%) in the next hour.`;
-                      } else {
-                        return `Crowd levels are expected to decrease by ${Math.abs(change)} people (${Math.abs(percentage).toFixed(1)}%) in the next hour.`;
-                      }
-                    })()}
-                  </p>
-                </div>
-              </div>
-            </div>
-          </div>
-        </div>
-=======
         {/* Building Occupancy Chart Component */}
         <BuildingOccupancyChart crowdData={crowdData} />
->>>>>>> 4fc79f62
 
         {/* Telegram Bot Integration Section */}
         <div className="bg-white rounded-2xl shadow-lg border border-gray-100 mb-8 overflow-hidden">
