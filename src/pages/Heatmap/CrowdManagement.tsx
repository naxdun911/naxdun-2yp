<<<<<<< HEAD
import React, { useState, useEffect, useRef, useCallback } from "react";
=======
import React, { useState, useEffect, useRef, useCallback, useMemo } from "react";
import { Users, Activity, Clock, RefreshCw, MessageCircle, Bell, ExternalLink } from 'lucide-react';
>>>>>>> 5deba315
import SvgHeatmap from "./SvgHeatmap.jsx";
import BuildingOccupancyChart from "./BuildingOccupancyChart.tsx";
import SmartNotifications from "./SmartNotifications.tsx";
import PageHeader from "./PageHeader.tsx";
import { LoadingView, ErrorView } from "./utils/uiHelpers";

interface CrowdData {
  buildingId: string;  // Changed from number to string to match database
  buildingName: string;
  currentCount: number;
  predictedCount: number;
  timestamp: string;
  color: string;
  capacity: number;  // Made required since we have it in database
  predictionHorizonMinutes?: number;
}

interface ApiBuilding {
  building_id: string;
  building_name?: string | null;
  current_crowd?: number | null;
  predicted_count?: number | null;
  status_timestamp?: string | null;
  color?: string | null;
  building_capacity?: number | null;
  prediction_horizon_minutes?: number | null;
}

const DEFAULT_PREDICTION_HORIZON_MINUTES = 15;

const CrowdManagement: React.FC = () => {
  const heatmapApiUrl = useMemo(
    () => import.meta.env.VITE_HEATMAP_API_URL || "http://localhost:3897",
    []
  );
  const [crowdData, setCrowdData] = useState<CrowdData[]>([]);
  const [loading, setLoading] = useState<boolean>(true);
  const [error, setError] = useState<string | null>(null);
  const [downloadingFormat, setDownloadingFormat] = useState<"pdf" | "csv" | null>(null);
  
  const intervalRef = useRef<NodeJS.Timeout | null>(null);
  const AUTO_REFRESH_INTERVAL = 10000; // 10 seconds

  const fetchData = useCallback(async (): Promise<void> => {
    try {
      setError(null);
      
      // Fetch real data from the heatmap API
  const response = await fetch(`${heatmapApiUrl}/heatmap/map-data`);
      
      if (!response.ok) {
        throw new Error(`HTTP error! status: ${response.status}`);
      }
      
  const result: { success: boolean; data: ApiBuilding[]; error?: string } = await response.json();
      
      if (!result.success) {
        throw new Error(result.error || 'Failed to fetch building data');
      }
      
      // Transform API data to match our interface
      const apiData: CrowdData[] = result.data.map((building: ApiBuilding) => {
        return {
          buildingId: building.building_id,
          buildingName: building.building_name || `Building ${building.building_id}`,
          currentCount: building.current_crowd ?? 0,
          predictedCount: (building.predicted_count ?? building.current_crowd) ?? 0,
          timestamp: building.status_timestamp ?? new Date().toLocaleTimeString(),
<<<<<<< HEAD
          color: building.color ?? '#cccccc',
          capacity: building.building_capacity ?? 100
=======
          color: building.color ?? colors[index % colors.length],
          capacity: building.building_capacity ?? 100,
          predictionHorizonMinutes: building.prediction_horizon_minutes ?? DEFAULT_PREDICTION_HORIZON_MINUTES
>>>>>>> 5deba315
        };
      });
      
      setCrowdData(apiData);
      
    } catch (err: unknown) {
      const message = err instanceof Error ? err.message : 'Failed to fetch crowd data';
      console.error('Error fetching crowd data:', err);
      setError(message);
      
      // Don't clear data on error, keep showing last successful data
      // setCrowdData([]);
    } finally {
      setLoading(false);
    }
  }, [heatmapApiUrl]);

  // Fetch crowd data initially and set up auto-refresh
  useEffect(() => {
    if (crowdData.length === 0) {
      setLoading(true);
    }
    fetchData();

    // Set up auto-refresh
    intervalRef.current = setInterval(() => {
      fetchData();
    }, AUTO_REFRESH_INTERVAL);

    return () => {
      if (intervalRef.current) {
        clearInterval(intervalRef.current);
        intervalRef.current = null;
      }
    };
  }, [fetchData, crowdData.length]);

<<<<<<< HEAD
=======
  const downloadReport = async (format: "pdf" | "csv"): Promise<void> => {
    try {
      setDownloadingFormat(format);
      const response = await fetch(`${heatmapApiUrl}/reports/building-occupancy?format=${format}`);
      if (!response.ok) {
        throw new Error(`Failed to generate ${format.toUpperCase()} report`);
      }
      const blob = await response.blob();
      const url = window.URL.createObjectURL(blob);
      const link = document.createElement("a");
      const stamp = new Date().toISOString().replace(/[:.]/g, "-");
      link.href = url;
      link.download = `crowd-report-${stamp}.${format}`;
      document.body.appendChild(link);
      link.click();
      link.remove();
      window.URL.revokeObjectURL(url);
    } catch (downloadError) {
      console.error("Report download failed:", downloadError);
    } finally {
      setDownloadingFormat(null);
    }
  };

  // Removed search handler
>>>>>>> 5deba315

  if (loading) {
    return (
      <div className="pt-24 pb-8 min-h-screen bg-gray-50">
        <div className="max-w-7xl mx-auto px-6">
          <LoadingView message="Loading crowd data..." />
        </div>
      </div>
    );
  }

  if (error && crowdData.length === 0) {
    return (
      <div className="pt-24 pb-8 min-h-screen bg-gray-50">
        <div className="max-w-7xl mx-auto px-6">
          <ErrorView error={error} onRetry={fetchData} />
        </div>
      </div>
    );
  }

  return (
    <div className="pt-24 pb-8 min-h-screen bg-gradient-to-br from-gray-50 to-blue-50">
      <div className="max-w-7xl mx-auto px-6">
        {/* Page Header */}
        <PageHeader />

        {/* Heat Map Section */}
        <div className="mb-8">
          <SvgHeatmap />
        </div>

        <div className="mb-8 bg-white border border-gray-100 rounded-2xl shadow-lg p-6">
          <div className="flex flex-col md:flex-row md:items-center md:justify-between gap-4">
            <div>
              <h2 className="text-xl font-semibold text-gray-900">Snapshot Reports</h2>
              <p className="text-sm text-gray-600 mt-1">
                Capture the latest crowd snapshot as a PDF or CSV download.
              </p>
            </div>
            <div className="flex flex-wrap gap-3">
              <button
                onClick={() => downloadReport("pdf")}
                disabled={downloadingFormat === "pdf"}
                className="inline-flex items-center justify-center px-4 py-2 rounded-lg bg-blue-600 text-white text-sm font-semibold shadow hover:bg-blue-700 disabled:opacity-60"
              >
                {downloadingFormat === "pdf" ? "Preparing PDF..." : "Download PDF"}
              </button>
              <button
                onClick={() => downloadReport("csv")}
                disabled={downloadingFormat === "csv"}
                className="inline-flex items-center justify-center px-4 py-2 rounded-lg bg-gray-100 text-gray-800 text-sm font-semibold shadow hover:bg-gray-200 disabled:opacity-60"
              >
                {downloadingFormat === "csv" ? "Preparing CSV..." : "Download CSV"}
              </button>
            </div>
          </div>
        </div>

        {/* Building Occupancy Chart Component */}
        <BuildingOccupancyChart crowdData={crowdData} />

        {/* Smart Notifications Component */}
        <SmartNotifications />
        
      </div>
    </div>
  );
};

export default CrowdManagement;<|MERGE_RESOLUTION|>--- conflicted
+++ resolved
@@ -1,9 +1,5 @@
-<<<<<<< HEAD
-import React, { useState, useEffect, useRef, useCallback } from "react";
-=======
 import React, { useState, useEffect, useRef, useCallback, useMemo } from "react";
 import { Users, Activity, Clock, RefreshCw, MessageCircle, Bell, ExternalLink } from 'lucide-react';
->>>>>>> 5deba315
 import SvgHeatmap from "./SvgHeatmap.jsx";
 import BuildingOccupancyChart from "./BuildingOccupancyChart.tsx";
 import SmartNotifications from "./SmartNotifications.tsx";
@@ -72,14 +68,9 @@
           currentCount: building.current_crowd ?? 0,
           predictedCount: (building.predicted_count ?? building.current_crowd) ?? 0,
           timestamp: building.status_timestamp ?? new Date().toLocaleTimeString(),
-<<<<<<< HEAD
           color: building.color ?? '#cccccc',
-          capacity: building.building_capacity ?? 100
-=======
-          color: building.color ?? colors[index % colors.length],
           capacity: building.building_capacity ?? 100,
           predictionHorizonMinutes: building.prediction_horizon_minutes ?? DEFAULT_PREDICTION_HORIZON_MINUTES
->>>>>>> 5deba315
         };
       });
       
@@ -117,8 +108,6 @@
     };
   }, [fetchData, crowdData.length]);
 
-<<<<<<< HEAD
-=======
   const downloadReport = async (format: "pdf" | "csv"): Promise<void> => {
     try {
       setDownloadingFormat(format);
@@ -142,9 +131,6 @@
       setDownloadingFormat(null);
     }
   };
-
-  // Removed search handler
->>>>>>> 5deba315
 
   if (loading) {
     return (
